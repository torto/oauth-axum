--- conflicted
+++ resolved
@@ -12,12 +12,9 @@
 - DiscordProvider
 - TwitterProvider
 - GoogleProvider
-<<<<<<< HEAD
 - MicrosoftProvider
-=======
 - FacebookProvider
 - SpotifyProvider
->>>>>>> 54738296
 
 in your project, pass to the `new` function:
 
